--- conflicted
+++ resolved
@@ -1,11 +1,6 @@
-<<<<<<< HEAD
-from typing import Dict, Optional
-from langchain_openai import ChatOpenAI
-=======
 from typing import Dict, Optional, Generator, List
 from langchain_community.chat_models import ChatOpenAI
 from langchain.schema import HumanMessage, SystemMessage, BaseMessage
->>>>>>> 5fec50ea
 from ..prompts.prompt_library import get_prompt
 from ..utils.llm_adapter import create_llm_adapter
 from loguru import logger
@@ -53,12 +48,8 @@
         
         try:
             self.request_count += 1
-<<<<<<< HEAD
-            response = self.llm.invoke(prompt)
-=======
             messages = [HumanMessage(content=prompt)]
             response = self.llm(messages)
->>>>>>> 5fec50ea
             return {
                 'result': response.content,
                 'prompt_name': prompt_name,
