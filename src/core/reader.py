--- conflicted
+++ resolved
@@ -22,14 +22,9 @@
         """
         # 加载配置
         if config_file is None:
-<<<<<<< HEAD
-            config_file = os.path.join(os.path.dirname(os.path.dirname(os.path.dirname(__file__))),
-                                     'config', 'config.yaml')
-=======
             config_file = os.path.join(
                 os.path.dirname(os.path.dirname(os.path.dirname(__file__))), "config", "config.yaml"
             )
->>>>>>> 067d9c63
 
         if not os.path.exists(config_file):
             raise FileNotFoundError(f"配置文件不存在: {config_file}")
@@ -82,11 +77,7 @@
             if mode == "prompt":
                 analysis = self.processor.process(result["text_content"], prompt_name)
             else:
-<<<<<<< HEAD
-                analysis = self.agent.analyze(result['text_content'])
-=======
                 analysis = self.agent.analyze(result["text_content"])
->>>>>>> 067d9c63
 
             # 格式化输出
             output = self.output_formatter.format(
@@ -117,11 +108,7 @@
         if not dir_path.exists():
             raise FileNotFoundError(f"目录不存在: {dir_path}")
 
-<<<<<<< HEAD
-        for file_path in dir_path.glob('*.pdf'):
-=======
         for file_path in dir_path.glob("*.pdf"):
->>>>>>> 067d9c63
             try:
                 result = self.process_paper(str(file_path), mode, prompt_name)
                 results.append(result)
@@ -156,19 +143,10 @@
             else:
                 analysis = self.agent.analyze(result["text_content"])
             logger.info(f"分析完成，使用模式: {mode}")
-<<<<<<< HEAD
-            content = analysis.get("result")
-            # 格式化输出
-            output = self.output_formatter.format(
-                content=content,
-                metadata=result['metadata'],
-                format=self.output_format
-=======
 
             # 格式化输出
             output = self.output_formatter.format(
                 content=analysis, metadata=result["metadata"], format=self.output_format
->>>>>>> 067d9c63
             )
 
             return output
