--- conflicted
+++ resolved
@@ -6,28 +6,25 @@
 from src.prompts.prompt_library import list_prompts
 from typing import List, Dict
 
-<<<<<<< HEAD
+
 def load_config():
     """加载配置文件"""
-    config_path = os.path.join(os.path.dirname(os.path.abspath(__file__)), 'config', 'config.yaml')
-    with open(config_path, 'r', encoding='utf-8') as f:
+    config_path = os.path.join(os.path.dirname(os.path.abspath(__file__)), "config", "config.yaml")
+    with open(config_path, "r", encoding="utf-8") as f:
         return yaml.safe_load(f)
-=======
+
 
 def process_paper(url: str, prompt_name: str = "yuanbao"):
-    """处理论文
->>>>>>> 067d9c63
-
-def process_paper(url: str, prompt_name: str = 'yuanbao'):
     """处理论文并以流式方式yield结果"""
     try:
-<<<<<<< HEAD
         logger.info(f"使用提示词模板: {prompt_name}")
 
         # 创建输出目录及输出文件
-        output_dir = 'outputs'
+        output_dir = "outputs"
         os.makedirs(output_dir, exist_ok=True)
-        output_file = os.path.join(output_dir, f'analysis_{url.split("/")[-1]}_prompt_{prompt_name}.md')
+        output_file = os.path.join(
+            output_dir, f'analysis_{url.split("/")[-1]}_prompt_{prompt_name}.md'
+        )
 
         # 加载配置
         config = load_config()
@@ -36,44 +33,25 @@
         processor = PaperProcessor(config)
 
         # 以写入模式打开文件，覆盖旧内容
-        with open(output_file, 'w', encoding='utf-8') as f:
+        with open(output_file, "w", encoding="utf-8") as f:
             for chunk in processor.process_stream(url, prompt_name=prompt_name):
                 f.write(chunk)
                 yield {"type": "chunk", "content": chunk}
 
         logger.info(f"分析结果已保存到: {output_file}")
         yield {"type": "final", "success": True, "file_path": output_file}
-=======
-        # 初始化SmartPaper
-        reader = SmartPaper(output_format="markdown")
-        logger.info(f"使用提示词模板: {prompt_name}")
-
-        # 处理论文
-        result = reader.process_paper_url(url, mode="prompt", prompt_name=prompt_name)
-
-        # 创建输出目录
-        output_dir = "outputs"
-        os.makedirs(output_dir, exist_ok=True)
-
-        # 保存结果
-        output_file = os.path.join(output_dir, f"analysis_prompt_{prompt_name}.md")
-        with open(output_file, "w", encoding="utf-8") as f:
-            f.write(result["result"])
-
-        logger.info(f"分析结果已保存到: {output_file}")
->>>>>>> 067d9c63
 
     except Exception as e:
         logger.error(f"处理失败: {str(e)}")
         yield {"type": "final", "success": False, "error": str(e)}
 
+
 def reanalyze_paper(url: str, prompt_name: str):
     """重新分析指定URL的论文"""
     # 添加用户请求消息到聊天历史
-    st.session_state.messages.append({
-        "role": "user",
-        "content": f"请重新分析论文: {url} 使用提示词模板: {prompt_name}"
-    })
+    st.session_state.messages.append(
+        {"role": "user", "content": f"请重新分析论文: {url} 使用提示词模板: {prompt_name}"}
+    )
     # 处理论文
     with st.spinner("正在重新分析论文..."):
         full_output = ""
@@ -90,14 +68,14 @@
                         "content": response,
                         "file_name": file_name,
                         "file_path": file_path,
-                        "url": url  # 保留URL以支持多次重新分析
+                        "url": url,  # 保留URL以支持多次重新分析
                     }
                 else:
                     response = result["error"]
                     new_message = {
                         "role": "论文分析助手",
                         "content": response,
-                        "url": url  # 即使失败也保留URL
+                        "url": url,  # 即使失败也保留URL
                     }
                 st.session_state.messages.append(new_message)
                 break
@@ -107,7 +85,6 @@
 
 def main():
     """主函数"""
-<<<<<<< HEAD
     # 设置页面标题
     st.title("论文分析工具")
 
@@ -127,16 +104,12 @@
             "选择提示词模板",
             options=list(prompt_options.keys()),
             format_func=lambda x: f"{x}: {prompt_options[x]}",
-            help="选择用于分析的提示词模板"
+            help="选择用于分析的提示词模板",
         )
 
         # 输入论文URL
-        default_url = 'https://arxiv.org/pdf/2305.12002'
-        paper_url = st.text_input(
-            "论文URL",
-            value=default_url,
-            help="输入要分析的论文URL"
-        )
+        default_url = "https://arxiv.org/pdf/2305.12002"
+        paper_url = st.text_input("论文URL", value=default_url, help="输入要分析的论文URL")
 
         # 创建两列布局来放置按钮
         col1, col2 = st.columns(2)
@@ -165,7 +138,7 @@
                         data=message["content"],
                         file_name=message["file_name"],
                         mime="text/markdown",
-                        key=f"download_{message['file_name']}_{i}"  # 使用索引确保唯一性
+                        key=f"download_{message['file_name']}_{i}",  # 使用索引确保唯一性
                     )
                 # 添加重新分析功能
                 if "url" in message:
@@ -175,7 +148,7 @@
                             "选择提示词模板",
                             options=list(prompt_options.keys()),
                             format_func=lambda x: f"{x}: {prompt_options[x]}",
-                            key=f"reanalyze_prompt_{i}"  # 唯一键
+                            key=f"reanalyze_prompt_{i}",  # 唯一键
                         )
                         if st.button("重新分析", key=f"reanalyze_button_{i}"):  # 唯一键
                             reanalyze_paper(message["url"], selected_prompt_reanalyze)
@@ -186,10 +159,9 @@
             st.warning("该论文已经分析过，如果不满意，可以点击对应分析结果的“重新分析”按钮。")
         else:
             # 添加用户消息到聊天历史
-            st.session_state.messages.append({
-                "role": "user",
-                "content": f"请分析论文: {paper_url}"
-            })
+            st.session_state.messages.append(
+                {"role": "user", "content": f"请分析论文: {paper_url}"}
+            )
             # 显示当前聊天历史
             with chat_container:
                 for i, message in enumerate(st.session_state.messages):
@@ -201,7 +173,7 @@
                                 data=message["content"],
                                 file_name=message["file_name"],
                                 mime="text/markdown",
-                                key=f"download_{message['file_name']}_{i}"
+                                key=f"download_{message['file_name']}_{i}",
                             )
                         if "url" in message:
                             with st.expander("重新分析"):
@@ -210,7 +182,7 @@
                                     "选择提示词模板",
                                     options=list(prompt_options.keys()),
                                     format_func=lambda x: f"{x}: {prompt_options[x]}",
-                                    key=f"reanalyze_prompt_{i}"
+                                    key=f"reanalyze_prompt_{i}",
                                 )
                                 if st.button("重新分析", key=f"reanalyze_button_{i}"):
                                     reanalyze_paper(message["url"], selected_prompt_reanalyze)
@@ -233,21 +205,21 @@
                             st.session_state.processed_papers[paper_url] = {
                                 "content": response,
                                 "file_path": file_path,
-                                "file_name": file_name
+                                "file_name": file_name,
                             }
                             message = {
                                 "role": "论文分析助手",
                                 "content": response,
                                 "file_name": file_name,
                                 "file_path": file_path,
-                                "url": paper_url  # 添加URL以支持重新分析
+                                "url": paper_url,  # 添加URL以支持重新分析
                             }
                         else:
                             response = result["error"]
                             message = {
                                 "role": "论文分析助手",
                                 "content": response,
-                                "url": paper_url  # 添加URL以支持重新分析
+                                "url": paper_url,  # 添加URL以支持重新分析
                             }
                         st.session_state.messages.append(message)
                         break
@@ -258,37 +230,8 @@
             # 刷新页面以更新聊天历史
             st.rerun()
 
-if __name__ == '__main__':
+
+if __name__ == "__main__":
     # 配置Streamlit页面
-    st.set_page_config(
-        page_title="论文分析工具",
-        page_icon="📄",
-        layout="wide"
-    )
-=======
-    # 创建参数解析器
-    parser = argparse.ArgumentParser(description="论文分析工具")
-    parser.add_argument(
-        "url", nargs="?", default="https://arxiv.org/pdf/2305.12002", help="论文URL"
-    )
-    parser.add_argument(
-        "--prompt", "-p", default="yuanbao", choices=list_prompts().keys(), help="提示词模板名称"
-    )
-
-    # 解析参数
-    args = parser.parse_args()
-
-    # 处理论文
-    process_paper(args.url, args.prompt)
-
-
-if __name__ == "__main__":
-    # 显示可用的提示词模板
-    print("\n可用的提示词模板:")
-    for name, desc in list_prompts().items():
-        print(f"- {name}: {desc}")
-    print()
-
-    # 运行主函数
->>>>>>> 067d9c63
+    st.set_page_config(page_title="论文分析工具", page_icon="📄", layout="wide")
     main()